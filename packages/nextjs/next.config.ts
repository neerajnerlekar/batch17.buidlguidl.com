import type { NextConfig } from "next";

const nextConfig: NextConfig = {
  reactStrictMode: true,
  devIndicators: false,
  typescript: {
    ignoreBuildErrors: process.env.NEXT_PUBLIC_IGNORE_BUILD_ERROR === "true",
  },
  eslint: {
    ignoreDuringBuilds: process.env.NEXT_PUBLIC_IGNORE_BUILD_ERROR === "true",
  },
  webpack: config => {
    config.resolve.fallback = { fs: false, net: false, tls: false };
    config.externals.push("pino-pretty", "lokijs", "encoding");
    return config;
  },
  images: {
    remotePatterns: [
      {
        protocol: "https",
<<<<<<< HEAD
        hostname: "github.com",
=======
        hostname: "avatars.githubusercontent.com",
        pathname: "/**",
>>>>>>> 05ecc7c4
      },
    ],
  },
};

const isIpfs = process.env.NEXT_PUBLIC_IPFS_BUILD === "true";

if (isIpfs) {
  nextConfig.output = "export";
  nextConfig.trailingSlash = true;
  nextConfig.images = {
    unoptimized: true,
  };
}

module.exports = nextConfig;<|MERGE_RESOLUTION|>--- conflicted
+++ resolved
@@ -18,12 +18,13 @@
     remotePatterns: [
       {
         protocol: "https",
-<<<<<<< HEAD
         hostname: "github.com",
-=======
+        // if you need a specific path pattern, add it here (e.g. pathname: "/**")
+      },
+      {
+        protocol: "https",
         hostname: "avatars.githubusercontent.com",
-        pathname: "/**",
->>>>>>> 05ecc7c4
+        pathname: "/**",      // this lets you load any path under avatars.githubusercontent.com
       },
     ],
   },
